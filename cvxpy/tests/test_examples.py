--- conflicted
+++ resolved
@@ -303,37 +303,6 @@
         result = p.solve()
         self.assertAlmostEqual(result, 1.9746)
 
-<<<<<<< HEAD
-    def test_kl_div(self):
-        """Test a problem with kl_div.
-        """
-        import numpy as np
-        import cvxpy as cp
-
-        kK=10
-        kSeed=10
-
-        prng=np.random.RandomState(kSeed)
-        #Generate a random reference distribution
-        npSPriors=prng.uniform(0.0,1.0,kK)
-        npSPriors=npSPriors/np.sum(npSPriors)
-
-        #Reference distribution
-        p_refProb=cp.Parameter(kK,1,sign='positive')
-        #Distribution to be estimated
-        v_prob=cp.Variable(kK,1)
-        objkl=0.0
-        for k in xrange(kK):
-            objkl += cp.kl_div(v_prob[k,0],p_refProb[k,0])
-
-        constrs=[sum([v_prob[k,0] for k in xrange(kK)])==1]
-        klprob=cp.Problem(cp.Minimize(objkl),constrs)
-        p_refProb.value=npSPriors
-        result = klprob.solve(verbose=True, solver=cp.SCS)
-        self.assertItemsAlmostEqual(v_prob.value, npSPriors)
-
-=======
->>>>>>> 2e733770
     # # Risk return tradeoff curve
     # def test_risk_return_tradeoff(self):
     #     from math import sqrt
